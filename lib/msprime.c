--- conflicted
+++ resolved
@@ -228,23 +228,6 @@
 msp_set_gene_conversion_rate(msp_t *self, double rate, double track_length)
 {
     int ret = 0;
-<<<<<<< HEAD
-
-    if (rate < 0 || track_length < 1.0) {
-        ret = MSP_ERR_BAD_PARAM_VALUE;
-        goto out;
-    }
-    self->gene_conversion_rate = rate;
-    self->gene_conversion_track_length = track_length;
-    self->gene_conversion_prob_to_continue_track = (track_length-1.0)/track_length;
-    if (track_length > 1.0){
-        self->gene_conversion_log_prob_to_continue_track = log(1.0-1.0/track_length);
-    }
-    else{
-        self->gene_conversion_log_prob_to_continue_track = 0;
-    }
-
-=======
     double genetic_track_length = 1;
 
     /* if the rate is zero, we ignore the track length */
@@ -272,7 +255,6 @@
      * so that it's in model units. */
     self->gene_conversion_rate = rate;
     self->gene_conversion_track_length = genetic_track_length;
->>>>>>> 99a6feb4
 out:
     return ret;
 }
@@ -1546,11 +1528,7 @@
     x = y->prev;
     if (k + tl < y->right) {
         /* Both breaks are within the same segment */
-<<<<<<< HEAD
-        if(k <= y->left){
-=======
         if (k <= y->left) {
->>>>>>> 99a6feb4
             y->prev = NULL;
             z2 = msp_alloc_segment(self, (uint32_t) (k + tl), y->right, y->value,
                     y->population_id, y->label, x, y->next);
@@ -1561,11 +1539,7 @@
             lhs_tail = x;
             msp_cut_right_break(self, lhs_tail, y, z2, (uint32_t) (k + tl), label);
             z = y;
-<<<<<<< HEAD
-        } else if (k > y->left) {
-=======
         } else {
->>>>>>> 99a6feb4
             z = msp_alloc_segment(self, (uint32_t) k, (uint32_t) (k + tl), y->value,
                     y->population_id, y->label, NULL, NULL);
             z2 = msp_alloc_segment(self, (uint32_t) (k + tl), y->right, y->value,
@@ -1599,11 +1573,7 @@
             y->prev = NULL;
             z = y;
             lhs_tail = x;
-<<<<<<< HEAD
-        } else if (k > y->left) {
-=======
         } else {
->>>>>>> 99a6feb4
             z = msp_alloc_segment(self, (uint32_t) k, y->right, y->value,
                     y->population_id, y->label, NULL, y->next);
             if (z == NULL) {
@@ -1630,17 +1600,10 @@
                     goto out;
                 }
                 msp_cut_right_break(self, lhs_tail, y2, z2, (uint32_t) (k + tl), label);
-<<<<<<< HEAD
-                if(z2->prev == NULL){
-                    z = z2;
-                }
-            } else if(y2->left >= k + tl) {
-=======
                 if (z2->prev == NULL) {
                     z = z2;
                 }
             } else {
->>>>>>> 99a6feb4
                 lhs_tail->next = y2;
                 y2->prev->next = NULL;
                 y2->prev = lhs_tail;
@@ -1739,10 +1702,7 @@
     segment_t *x, *y, *z;
     int64_t k, tl;
     size_t segment_id;
-<<<<<<< HEAD
-=======
     const double track_length = self->gene_conversion_track_length;
->>>>>>> 99a6feb4
 
     self->num_gc_events++;
     h = gsl_rng_uniform(self->rng) * msp_get_cleft_total(self);
@@ -1751,20 +1711,12 @@
     y = msp_get_segment(self, segment_id, label);
     /* Generate conditional track length */
     assert(length > 0);
-<<<<<<< HEAD
-    if (self->gene_conversion_track_length == 1.0) {
-        tl = 1;
-    } else {
-        p = self->gene_conversion_prob_to_continue_track;
-        logp = self->gene_conversion_log_prob_to_continue_track;
-=======
 
     tl = 1.0;
     if (track_length > 1.0) {
         /* p is the proba of continuing the track */
         p = (track_length - 1.0) / track_length;
         logp = log(1.0 - 1.0 / track_length);
->>>>>>> 99a6feb4
         u = gsl_rng_uniform(self->rng);
         tl = (int64_t) floor(1.0 + log(1.0 - u * (1.0 - pow(p, length - 1.0))) / logp);
     }
