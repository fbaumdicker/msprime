--- conflicted
+++ resolved
@@ -63,14 +63,6 @@
 
 - Added NULL_NODE constant to make tree traversals more readable.
 
-
-<<<<<<< HEAD
-
-
-
-
-=======
->>>>>>> 6f7cde10
 *********************
 [0.1.10] - 2016-04-21
 *********************
